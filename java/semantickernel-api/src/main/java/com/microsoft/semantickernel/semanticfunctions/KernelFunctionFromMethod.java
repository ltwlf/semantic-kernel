package com.microsoft.semantickernel.semanticfunctions;

import static com.microsoft.semantickernel.plugin.annotations.KernelFunctionParameter.NO_DEFAULT_VALUE;

import com.microsoft.semantickernel.Kernel;
import com.microsoft.semantickernel.exceptions.AIException;
import com.microsoft.semantickernel.exceptions.AIException.ErrorCodes;
import com.microsoft.semantickernel.exceptions.SKException;
import com.microsoft.semantickernel.hooks.FunctionInvokedEvent;
import com.microsoft.semantickernel.hooks.FunctionInvokingEvent;
import com.microsoft.semantickernel.hooks.KernelHooks;
import com.microsoft.semantickernel.orchestration.FunctionResult;
import com.microsoft.semantickernel.orchestration.InvocationContext;
import com.microsoft.semantickernel.orchestration.KernelFunction;
import com.microsoft.semantickernel.orchestration.KernelFunctionArguments;
import com.microsoft.semantickernel.orchestration.KernelFunctionMetadata;
import com.microsoft.semantickernel.orchestration.MethodDetails;
import com.microsoft.semantickernel.orchestration.contextvariables.ContextVariable;
import com.microsoft.semantickernel.orchestration.contextvariables.ContextVariableType;
import com.microsoft.semantickernel.orchestration.contextvariables.ContextVariableTypeConverter;
import com.microsoft.semantickernel.orchestration.contextvariables.ContextVariableTypeConverter.NoopConverter;
import com.microsoft.semantickernel.plugin.KernelParameterMetadata;
import com.microsoft.semantickernel.plugin.KernelReturnParameterMetadata;
import com.microsoft.semantickernel.plugin.annotations.DefineKernelFunction;
import com.microsoft.semantickernel.plugin.annotations.KernelFunctionParameter;
import java.lang.reflect.InvocationTargetException;
import java.lang.reflect.Method;
import java.lang.reflect.Parameter;
import java.util.Arrays;
import java.util.List;
import java.util.function.Function;
import java.util.regex.Matcher;
import java.util.regex.Pattern;
import java.util.stream.Collectors;
import javax.annotation.Nullable;
import org.slf4j.Logger;
import org.slf4j.LoggerFactory;
import reactor.core.publisher.Mono;
import reactor.core.scheduler.Schedulers;

public class KernelFunctionFromMethod<T> extends KernelFunction<T> {

    private final static Logger LOGGER = LoggerFactory.getLogger(KernelFunctionFromMethod.class);

    private final ImplementationFunc<T> function;

    private KernelFunctionFromMethod(
        ImplementationFunc<T> implementationFunc,
        String functionName,
        @Nullable
        String description,
        @Nullable
        List<KernelParameterMetadata<?>> parameters,
        KernelReturnParameterMetadata<?> returnParameter) {
        super(
            new KernelFunctionMetadata(
                functionName,
                description,
                parameters,
                returnParameter
            ),
            null
        );
        this.function = implementationFunc;
    }

    /**
     * Concrete implementation of the abstract method in KernelFunction. {@inheritDoc}
     */
    @Override
    public Mono<FunctionResult<T>> invokeAsync(
        Kernel kernel,
        @Nullable KernelFunctionArguments arguments,
        @Nullable ContextVariableType<T> variableType,
        @Nullable InvocationContext invocationContext) {
        return function.invoke(kernel, this, arguments, variableType, invocationContext);
    }

<<<<<<< HEAD
=======
    @Override
    public Mono<FunctionResult<T>> invokeAsync(
        Kernel kernel,
        @Nullable KernelFunctionArguments arguments,
        @Nullable ContextVariableType<T> variableType) {
        return super.invokeAsync(kernel, arguments, variableType);
    }

>>>>>>> 8ba1ac05
    public interface ImplementationFunc<T> {
        Mono<FunctionResult<T>> invoke(
            Kernel kernel,
            KernelFunction<T> function,
            @Nullable KernelFunctionArguments arguments,
            @Nullable ContextVariableType<T> variableType,
            @Nullable InvocationContext invocationContext);
    }


    @SuppressWarnings("unchecked")
    public static <T> KernelFunction<T> create(
        Method method,
        Object target,
        @Nullable
        String functionName,
        @Nullable
        String description,
        @Nullable
        List<KernelParameterMetadata<?>> parameters,
        @Nullable
        KernelReturnParameterMetadata<?> returnParameter) {

        MethodDetails methodDetails = getMethodDetails(functionName, method, target);

        if (description == null) {
            description = methodDetails.getDescription();
        }

        if (parameters == null || parameters.isEmpty()) {
            parameters = methodDetails.getParameters();
        }

        if (returnParameter == null) {
            returnParameter = methodDetails.getReturnParameter();
        }

        // unchecked cast
        return (KernelFunction<T>) new KernelFunctionFromMethod<>(
            methodDetails.getFunction(),
            methodDetails.getName(),
            description,
            parameters,
            returnParameter);
    }


    private static MethodDetails getMethodDetails(
        @Nullable
        String functionName,
        Method method,
        Object target) {

        DefineKernelFunction annotation = method.getAnnotation(DefineKernelFunction.class);

        String description = null;
        String returnDescription = null;
        if (annotation != null) {
            description = annotation.description();
            returnDescription = annotation.returnDescription();
        }

        if (functionName == null) {
            functionName = method.getName();
        }

        return new MethodDetails(
            functionName,
            description,
            getFunction(method, target),
            getParameters(method),
            new KernelReturnParameterMetadata<>(
                returnDescription,
                method.getReturnType()
            )
        );
    }


    @SuppressWarnings("unchecked")
    private static <T> ImplementationFunc<T> getFunction(Method method, Object instance) {
        return (kernel, function, arguments, variableType, invocationContext) -> {
            InvocationContext context;
            if (invocationContext == null) {
                context = InvocationContext.builder().build();
            } else {
                context = invocationContext;
            }

            // kernelHooks must be effectively final for lambda
            KernelHooks kernelHooks = context.getKernelHooks() != null
                ? context.getKernelHooks()
                : kernel.getGlobalKernelHooks();
            assert kernelHooks != null : "getGlobalKernelHooks() should never return null!";

            FunctionInvokingEvent updatedState = kernelHooks
                .executeHooks(
                    new FunctionInvokingEvent(function, arguments));
            KernelFunctionArguments updatedArguments =
                updatedState != null ? updatedState.getArguments() : arguments;

            try {
                List<Object> args =
                    Arrays.stream(method.getParameters())
                        .map(getParameters(method, updatedArguments, kernel, context))
                        .collect(Collectors.toList());

                Mono<?> mono;
                if (method.getReturnType().isAssignableFrom(Mono.class)) {
                    mono = (Mono<?>) method.invoke(instance, args.toArray());
                } else {
                    mono = invokeAsyncFunction(method, instance, args);
                }

                Mono<T> r = mono
                    .map(it -> {
                        if (it instanceof Iterable) {
                            // Handle return from things like Mono<List<?>>
                            // from {{function 'input'}} as part of the prompt.
                            return (T) ((Iterable<?>) it).iterator().next();
                        } else {
                            return (T) it;
                        }
                    });

                return r
                    .map(it -> {
                        // If given a variable type, use it.
                        // If it's wrong, then it's a programming error on the part of the caller.
                        if (variableType != null) {
                            if (!variableType.getClazz().isAssignableFrom(it.getClass())) {
                                throw new SKException(String.format(
                                    "Return parameter type from %s.%s does not match the expected type %s",
                                    function.getSkillName(), function.getName(),
                                    it.getClass().getName()));
                            }
                            return new FunctionResult<>(
                                new ContextVariable<>(variableType, it)
                            );
                        }

                        Class<?> returnParameterType = function
                            .getMetadata()
                            .getReturnParameter()
                            .getParameterType();

                        // If the function has a return type that has a ContextVariableType<T>, use it.
                        ContextVariableType<T> contextVariableType = getContextVariableType(
                            invocationContext,
                            returnParameterType);
                        if (contextVariableType == null) {
                            // If getting the context variable type from the function fails, default to
                            // using the NoopConverter.
                            contextVariableType = getDefaultContextVariableType(
                                returnParameterType);
                        }

                        if (contextVariableType != null) {
                            return new FunctionResult<>(
                                new ContextVariable<>(contextVariableType, it));
                        }

                        // If we get here, then either the returnParameterType doesn't match T
                        throw new SKException(String.format(
                            "Return parameter type from %s.%s does not match the expected type %s",
                            function.getSkillName(), function.getName(), it.getClass().getName()));

                    })
                    .map(it -> {
                        FunctionInvokedEvent<T> updatedResult = kernelHooks
                            .executeHooks(
                                new FunctionInvokedEvent<>(
                                    function,
                                    updatedArguments,
                                    it));
                        return updatedResult.getResult();
                    });
            } catch (Exception e) {
                return Mono.error(e);
            }
        };
    }

    @Nullable
    @SuppressWarnings("unchecked")
    private static <T> ContextVariableType<T> getContextVariableType(
        InvocationContext invocationContext, Class<?> clazz) {

        if (clazz != null) {
            try {
                // unchecked cast
                Class<T> tClazz = (Class<T>) clazz;
                ContextVariableType<T> type = invocationContext.getContextVariableTypes()
                    .getVariableTypeForClass(tClazz);
                return type;
            } catch (ClassCastException | SKException e) {
                // SKException is thrown from ContextVariableTypes.getDefaultVariableTypeForClass
                // if there is no default variable type for the class. 
                // Fallthrough. Let the caller handle a null return.
            }
        }
        return null;
    }

    @Nullable
    @SuppressWarnings("unchecked")
    private static <T> ContextVariableType<T> getDefaultContextVariableType(Class<?> clazz) {

        if (clazz != null) {
            try {
                // unchecked cast
                Class<T> tClazz = (Class<T>) clazz;
                ContextVariableTypeConverter<T> noopConverter = new NoopConverter<>(tClazz);

                return new ContextVariableType<>(noopConverter, tClazz);

            } catch (ClassCastException e) {
                // Fallthrough. Let the caller handle a null return.
            }
        }
        return null;
    }

    private static Mono<Object> invokeAsyncFunction(
        Method method, Object instance, List<Object> args) {
        return Mono.defer(
            () ->
                Mono.fromCallable(
                        () -> {
                            try {
                                if (method.getReturnType().getName().equals("void")
                                    || method.getReturnType()
                                    .equals(Void.class)) {
                                    method.invoke(instance, args.toArray());
                                    return null;
                                } else {
                                    return method.invoke(instance, args.toArray());
                                }
                            } catch (InvocationTargetException e) {
                                throw new AIException(
                                    ErrorCodes.INVALID_REQUEST,
                                    "Function threw an exception: "
                                        + method.getName(),
                                    e.getCause());
                            } catch (IllegalAccessException e) {
                                throw new AIException(
                                    ErrorCodes.INVALID_REQUEST,
                                    "Unable to access function "
                                        + method.getName(),
                                    e);
                            }
                        })
                    .subscribeOn(Schedulers.boundedElastic()));
    }

    @Nullable
    private static Function<Parameter, Object> getParameters(
        Method method,
        @Nullable
        KernelFunctionArguments context,
        Kernel kernel,
        InvocationContext invocationContext) {
        return parameter -> {
            if (KernelFunctionArguments.class.isAssignableFrom(parameter.getType())) {
                return context;
            } else {
                return getArgumentValue(method, context, parameter, kernel, invocationContext);
            }
        };
    }

    @Nullable
    private static Object getArgumentValue(
        Method method,
        @Nullable KernelFunctionArguments context,
        Parameter parameter,
        Kernel kernel,
        InvocationContext invocationContext) {
        String variableName = getGetVariableName(parameter);

        ContextVariable<?> arg = context == null ? null : context.get(variableName);
        if (arg == null) {
            KernelFunctionParameter annotation =
                parameter.getAnnotation(KernelFunctionParameter.class);
            if (annotation != null) {
                // Convert from the defaultValue, which is a String to the argument type
                // Expectation here is that the fromPromptString method will be able to handle a null or empty string
                Class<?> type = annotation.type();

                ContextVariableType<?> cvType = invocationContext
                    .getContextVariableTypes()
                    .getVariableTypeForClass(type);

                if (cvType != null) {
                    String defaultValue = annotation.defaultValue();
                    Object value = cvType.getConverter().fromPromptString(defaultValue);

                    arg = ContextVariable.convert(value, type,
                        invocationContext.getContextVariableTypes());
                }

                if (arg != null && NO_DEFAULT_VALUE.equals(arg.getValue())) {
                    if (!annotation.required()) {
                        return null;
                    }

                    throw new AIException(
                        AIException.ErrorCodes.INVALID_CONFIGURATION,
                        "Attempted to invoke function "
                            + method.getDeclaringClass().getName()
                            + "."
                            + method.getName()
                            + ". The context variable \""
                            + variableName
                            + "\" has not been set, and no default value is"
                            + " specified.");
                }
            }
        }

        if (arg == null && variableName.matches("arg\\d")) {
            LOGGER.warn(formErrorMessage(method, parameter));
        }

        if (arg != null && NO_DEFAULT_VALUE.equals(arg.getValue())) {
            if (parameter.getName().matches("arg\\d")) {
                throw new AIException(
                    AIException.ErrorCodes.INVALID_CONFIGURATION,
                    formErrorMessage(method, parameter));
            } else {
                throw new AIException(
                    AIException.ErrorCodes.INVALID_CONFIGURATION,
                    "Unknown arg " + parameter.getName());
            }
        }

        if (Kernel.class.isAssignableFrom(parameter.getType())) {
            return kernel;
        }

        KernelFunctionParameter annotation = parameter.getAnnotation(KernelFunctionParameter.class);
        if (annotation == null || annotation.type() == null) {
            return arg;
        }

        Class<?> type = annotation.type();

        if (!parameter.getType().isAssignableFrom(type)) {
            throw new AIException(
                AIException.ErrorCodes.INVALID_CONFIGURATION,
                "Annotation on method: " + method.getName() + " requested conversion to type: "
                    + type.getName() + ", however this cannot be assigned to parameter of type: "
                    + parameter.getType());
        }

        Object value = arg;

        if (arg != null) {

            if (parameter.getType().isAssignableFrom(arg.getType().getClazz())) {
                return arg.getValue();
            }

            if (isPrimative(arg.getType().getClazz(), parameter.getType())) {
                return arg.getValue();
            }

            ContextVariableTypeConverter<?> c = arg.getType().getConverter();

            Object converted = c.toObject(arg.getValue(), parameter.getType());
            if (converted != null) {
                return converted;
            }
        }

        // Well-known types only
        ContextVariableType<?> converter = invocationContext.getContextVariableTypes()
            .getVariableTypeForClass(type);
        if (converter != null) {
            try {
                value = converter.getConverter().fromObject(arg);
            } catch (NumberFormatException nfe) {
                throw new AIException(
                    AIException.ErrorCodes.INVALID_CONFIGURATION,
                    "Invalid value for "
                        + parameter.getName()
                        + " expected "
                        + type.getSimpleName()
                        + " but got "
                        + arg);
            }
        }
        return value;
    }

    @SuppressWarnings("OperatorPrecedence")
    private static boolean isPrimative(Class<?> argType, Class<?> param) {
        return (argType == Byte.class || argType == byte.class) && (param == Byte.class
            || param == byte.class) ||
            (argType == Integer.class || argType == int.class) && (param == Integer.class
                || param == int.class) ||
            (argType == Long.class || argType == long.class) && (param == Long.class
                || param == long.class) ||
            (argType == Double.class || argType == double.class) && (param == Double.class
                || param == double.class) ||
            (argType == Float.class || argType == float.class) && (param == Float.class
                || param == float.class) ||
            (argType == Short.class || argType == short.class) && (param == Short.class
                || param == short.class) ||
            (argType == Boolean.class || argType == boolean.class) && (param == Boolean.class
                || param == boolean.class) ||
            (argType == Character.class || argType == char.class) && (param == Character.class
                || param == char.class);
    }

    private static String getGetVariableName(Parameter parameter) {
        KernelFunctionParameter annotation = parameter.getAnnotation(KernelFunctionParameter.class);

        if (annotation == null || annotation.name() == null || annotation.name().isEmpty()) {
            return parameter.getName();
        }
        return annotation.name();
    }


    private static String formErrorMessage(Method method, Parameter parameter) {
        Matcher matcher = Pattern.compile("arg(\\d)").matcher(parameter.getName());
        matcher.find();
        return "For the function "
            + method.getDeclaringClass().getName()
            + "."
            + method.getName()
            + ", the unknown parameter"
            + " name was detected as \""
            + parameter.getName()
            + "\" this is argument"
            + " number "
            + matcher.group(1)
            + " to the function, this indicates that the argument name for this function was"
            + " removed during compilation and semantic-kernel is unable to determine the name"
            + " of the parameter. To support this function the argument must be annotated with"
            + " @SKFunctionParameters or @SKFunctionInputAttribute. Alternatively the function"
            + " was invoked with a required context variable missing and no default value.";
    }

    private static List<KernelParameterMetadata<?>> getParameters(Method method) {
        return
            Arrays.stream(method
                    .getParameters())
                .map(KernelFunctionFromMethod::toKernelParameterMetadata)
                .collect(Collectors.toList());
    }

    private static KernelParameterMetadata<?> toKernelParameterMetadata(Parameter parameter) {
        KernelFunctionParameter annotation = parameter.getAnnotation(
            KernelFunctionParameter.class);

        String name = parameter.getName();
        String description = null;
        String defaultValue = null;
        boolean isRequired = true;
        Class<?> type = parameter.getType();

        if (annotation != null) {
            name = annotation.name();
            description = annotation.description();
            defaultValue = annotation.defaultValue();
            isRequired = annotation.required();
            type = annotation.type();
        }

        return new KernelParameterMetadata<>(
            name,
            description,
            type,
            defaultValue,
            isRequired
        );
    }
}<|MERGE_RESOLUTION|>--- conflicted
+++ resolved
@@ -1,6 +1,19 @@
 package com.microsoft.semantickernel.semanticfunctions;
 
-import static com.microsoft.semantickernel.plugin.annotations.KernelFunctionParameter.NO_DEFAULT_VALUE;
+import java.lang.reflect.InvocationTargetException;
+import java.lang.reflect.Method;
+import java.lang.reflect.Parameter;
+import java.util.Arrays;
+import java.util.List;
+import java.util.function.Function;
+import java.util.regex.Matcher;
+import java.util.regex.Pattern;
+import java.util.stream.Collectors;
+
+import javax.annotation.Nullable;
+
+import org.slf4j.Logger;
+import org.slf4j.LoggerFactory;
 
 import com.microsoft.semantickernel.Kernel;
 import com.microsoft.semantickernel.exceptions.AIException;
@@ -23,18 +36,8 @@
 import com.microsoft.semantickernel.plugin.KernelReturnParameterMetadata;
 import com.microsoft.semantickernel.plugin.annotations.DefineKernelFunction;
 import com.microsoft.semantickernel.plugin.annotations.KernelFunctionParameter;
-import java.lang.reflect.InvocationTargetException;
-import java.lang.reflect.Method;
-import java.lang.reflect.Parameter;
-import java.util.Arrays;
-import java.util.List;
-import java.util.function.Function;
-import java.util.regex.Matcher;
-import java.util.regex.Pattern;
-import java.util.stream.Collectors;
-import javax.annotation.Nullable;
-import org.slf4j.Logger;
-import org.slf4j.LoggerFactory;
+import static com.microsoft.semantickernel.plugin.annotations.KernelFunctionParameter.NO_DEFAULT_VALUE;
+
 import reactor.core.publisher.Mono;
 import reactor.core.scheduler.Schedulers;
 
@@ -53,7 +56,7 @@
         List<KernelParameterMetadata<?>> parameters,
         KernelReturnParameterMetadata<?> returnParameter) {
         super(
-            new KernelFunctionMetadata(
+            new KernelFunctionMetadata<>(
                 functionName,
                 description,
                 parameters,
@@ -76,17 +79,6 @@
         return function.invoke(kernel, this, arguments, variableType, invocationContext);
     }
 
-<<<<<<< HEAD
-=======
-    @Override
-    public Mono<FunctionResult<T>> invokeAsync(
-        Kernel kernel,
-        @Nullable KernelFunctionArguments arguments,
-        @Nullable ContextVariableType<T> variableType) {
-        return super.invokeAsync(kernel, arguments, variableType);
-    }
-
->>>>>>> 8ba1ac05
     public interface ImplementationFunc<T> {
         Mono<FunctionResult<T>> invoke(
             Kernel kernel,
